from dataclasses import asdict
from typing import Any, Callable, Dict, Iterable, List, Optional
from urllib.parse import urlparse

from haystack import component, default_from_dict, default_to_dict, logging
from haystack.dataclasses import StreamingChunk
from haystack.lazy_imports import LazyImport
from haystack.utils import Secret, deserialize_callable, deserialize_secrets_inplace, serialize_callable
from haystack.utils.hf import HFModelType, check_generation_params, check_valid_model, list_inference_deployed_models

<<<<<<< HEAD
with LazyImport(message="Run 'pip install huggingface_hub'") as huggingface_hub_import:
    from huggingface_hub import InferenceClient
    from huggingface_hub.inference._text_generation import TextGenerationResponse, TextGenerationStreamResponse, Token
=======
with LazyImport(message="Run 'pip install \"huggingface_hub>=0.22.0\" transformers'") as transformers_import:
    from huggingface_hub import (
        InferenceClient,
        TextGenerationOutput,
        TextGenerationOutputToken,
        TextGenerationStreamOutput,
    )
    from transformers import AutoTokenizer
>>>>>>> 42c5b7af


logger = logging.getLogger(__name__)


@component
class HuggingFaceTGIGenerator:
    """
    Enables text generation using HuggingFace Hub hosted non-chat LLMs.

    This component is designed to seamlessly inference models deployed on the Text Generation Inference (TGI) backend.
    You can use this component for LLMs hosted on Hugging Face inference endpoints, the rate-limited
    Inference API tier.

    Key Features and Compatibility:
     - Primary Compatibility: designed to work seamlessly with any non-based model deployed using the TGI
       framework. For more information on TGI, visit [text-generation-inference](https://github.com/huggingface/text-generation-inference)

    - Hugging Face Inference Endpoints: Supports inference of TGI chat LLMs deployed on Hugging Face
       inference endpoints. For more details, refer to [inference-endpoints](https://huggingface.co/inference-endpoints)

    - Inference API Support: supports inference of TGI LLMs hosted on the rate-limited Inference
      API tier. Learn more about the Inference API at [inference-api](https://huggingface.co/inference-api).
      Discover available chat models using the following command: `wget -qO- https://api-inference.huggingface.co/framework/text-generation-inference | grep chat`
      and simply use the model ID as the model parameter for this component. You'll also need to provide a valid
      Hugging Face API token as the token parameter.

    - Custom TGI Endpoints: supports inference of TGI chat LLMs deployed on custom TGI endpoints. Anyone can
      deploy their own TGI endpoint using the TGI framework. For more details, refer to [inference-endpoints](https://huggingface.co/inference-endpoints)

     Input and Output Format:
      - String Format: This component uses the str format for structuring both input and output,
        ensuring coherent and contextually relevant responses in text generation scenarios.

    ```python
    from haystack.components.generators import HuggingFaceTGIGenerator
    from haystack.utils import Secret

    client = HuggingFaceTGIGenerator(model="mistralai/Mistral-7B-v0.1", token=Secret.from_token("<your-api-key>"))
    response = client.run("What's Natural Language Processing?", max_new_tokens=120)
    print(response)
    ```

    Or for LLMs hosted on paid https://huggingface.co/inference-endpoints endpoint, and/or your own custom TGI endpoint.
    In these two cases, you'll need to provide the URL of the endpoint as well as a valid token:

    ```python
    from haystack.components.generators import HuggingFaceTGIGenerator
    client = HuggingFaceTGIGenerator(url="<your-tgi-endpoint-url>",
                                     token=Secret.from_token("<your-api-key>"))
    response = client.run("What's Natural Language Processing?")
    print(response)
    ```
    """

    def __init__(
        self,
        model: Optional[str] = None,
        url: Optional[str] = None,
        token: Optional[Secret] = Secret.from_env_var("HF_API_TOKEN", strict=False),
        generation_kwargs: Optional[Dict[str, Any]] = None,
        stop_words: Optional[List[str]] = None,
        streaming_callback: Optional[Callable[[StreamingChunk], None]] = None,
    ):
        """
        Initialize the HuggingFaceTGIGenerator instance.

        :param model:
            An optional string representing the model id on HF Hub.
            If not provided, the `url` parameter must be set to a valid TGI endpoint.
        :param url:
            An optional string representing the URL of the TGI endpoint.
            If not provided, the `model` parameter must be set to a valid model id and the Hugging Face Inference API
            will be used.
        :param token: The HuggingFace token to use as HTTP bearer authorization
            You can find your HF token in your [account settings](https://huggingface.co/settings/tokens)
        :param generation_kwargs:
            A dictionary containing keyword arguments to customize text generation.
                Some examples: `max_new_tokens`, `temperature`, `top_k`, `top_p`,...
                See Hugging Face's documentation for more information at: [TextGenerationParameters](https://huggingface.co/docs/huggingface_hub/v0.18.0.rc0/en/package_reference/inference_client#huggingface_hub.inference._text_generation.TextGenerationParameters
        :param stop_words: An optional list of strings representing the stop words.
        :param streaming_callback: An optional callable for handling streaming responses.
        """
        huggingface_hub_import.check()

        if not model and not url:
            raise ValueError("You must provide either a model or a TGI endpoint URL.")
        if model and url:
            logger.warning("Both `model` and `url` are provided. The `model` parameter will be ignored. ")

        if url:
            r = urlparse(url)
            is_valid_url = all([r.scheme in ["http", "https"], r.netloc])
            if not is_valid_url:
                raise ValueError(f"Invalid TGI endpoint URL provided: {url}")

        if model and not url:
            check_valid_model(model, HFModelType.GENERATION, token)
            # TODO: remove this check when the huggingface_hub bugfix release is out
            # https://github.com/huggingface/huggingface_hub/issues/2135
            tgi_deployed_models = list_inference_deployed_models()
            if model not in tgi_deployed_models:
                raise ValueError(
                    f"The model {model} is not correctly supported by the free tier of the HF inference API. "
                    f"Valid models are: {tgi_deployed_models}"
                )

        # handle generation kwargs setup
        generation_kwargs = generation_kwargs.copy() if generation_kwargs else {}
        check_generation_params(generation_kwargs, ["n"])
        generation_kwargs["stop_sequences"] = generation_kwargs.get("stop_sequences", [])
        generation_kwargs["stop_sequences"].extend(stop_words or [])
        generation_kwargs.setdefault("max_new_tokens", 512)

        self.model = model
        self.url = url
        self.token = token
        self.generation_kwargs = generation_kwargs
        self.streaming_callback = streaming_callback
        self._client = InferenceClient(url or model, token=token.resolve_value() if token else None)

    def to_dict(self) -> Dict[str, Any]:
        """
        Serialize this component to a dictionary.

        :returns:
            A dictionary containing the serialized component.
        """
        callback_name = serialize_callable(self.streaming_callback) if self.streaming_callback else None
        return default_to_dict(
            self,
            model=self.model,
            url=self.url,
            token=self.token.to_dict() if self.token else None,
            generation_kwargs=self.generation_kwargs,
            streaming_callback=callback_name,
        )

    @classmethod
    def from_dict(cls, data: Dict[str, Any]) -> "HuggingFaceTGIGenerator":
        """
        Deserialize this component from a dictionary.
        """
        deserialize_secrets_inplace(data["init_parameters"], keys=["token"])
        init_params = data.get("init_parameters", {})
        serialized_callback_handler = init_params.get("streaming_callback")
        if serialized_callback_handler:
            data["init_parameters"]["streaming_callback"] = deserialize_callable(serialized_callback_handler)
        return default_from_dict(cls, data)

    def _get_telemetry_data(self) -> Dict[str, Any]:
        """
        Data that is sent to Posthog for usage analytics.
        """
        # Don't send URL as it is sensitive information
        return {"model": self.model}

    @component.output_types(replies=List[str], meta=List[Dict[str, Any]])
    def run(self, prompt: str, generation_kwargs: Optional[Dict[str, Any]] = None):
        """
        Invoke the text generation inference for the given prompt and generation parameters.

        :param prompt:
            A string representing the prompt.
        :param generation_kwargs:
            Additional keyword arguments for text generation.
        :returns:
            A dictionary containing the generated replies and metadata. Both are lists of length n.
            - replies: A list of strings representing the generated replies.
        """
        # check generation kwargs given as parameters to override the default ones
        additional_params = ["n", "stop_words"]
        check_generation_params(generation_kwargs, additional_params)

        # update generation kwargs by merging with the default ones
        generation_kwargs = {**self.generation_kwargs, **(generation_kwargs or {})}
        num_responses = generation_kwargs.pop("n", 1)
        generation_kwargs.setdefault("stop_sequences", []).extend(generation_kwargs.pop("stop_words", []))

        if self.streaming_callback:
            if num_responses > 1:
                raise ValueError("Cannot stream multiple responses, please set n=1.")

            return self._run_streaming(prompt, generation_kwargs)

        return self._run_non_streaming(prompt, num_responses, generation_kwargs)

<<<<<<< HEAD
    def _run_streaming(self, prompt: str, generation_kwargs: Dict[str, Any]):
        res_chunk: Iterable[TextGenerationStreamResponse] = self._client.text_generation(
=======
    def _run_streaming(self, prompt: str, prompt_token_count: int, generation_kwargs: Dict[str, Any]):
        res_chunk: Iterable[TextGenerationStreamOutput] = self.client.text_generation(
>>>>>>> 42c5b7af
            prompt, details=True, stream=True, **generation_kwargs
        )
        chunks: List[StreamingChunk] = []
        # pylint: disable=not-an-iterable
        for chunk in res_chunk:
            token: TextGenerationOutputToken = chunk.token
            if token.special:
                continue
            chunk_metadata = {**asdict(token), **(asdict(chunk.details) if chunk.details else {})}
            stream_chunk = StreamingChunk(token.text, chunk_metadata)
            chunks.append(stream_chunk)
            self.streaming_callback(stream_chunk)  # type: ignore # streaming_callback is not None (verified in the run method)
        metadata = {
            "finish_reason": chunks[-1].meta.get("finish_reason", None),
            "model": self._client.model,
            "usage": {"completion_tokens": chunks[-1].meta.get("generated_tokens", 0)},
        }
        return {"replies": ["".join([chunk.content for chunk in chunks])], "meta": [metadata]}

    def _run_non_streaming(self, prompt: str, num_responses: int, generation_kwargs: Dict[str, Any]):
        responses: List[str] = []
        all_metadata: List[Dict[str, Any]] = []
        for _i in range(num_responses):
<<<<<<< HEAD
            tgr: TextGenerationResponse = self._client.text_generation(prompt, details=True, **generation_kwargs)
=======
            tgr: TextGenerationOutput = self.client.text_generation(prompt, details=True, **generation_kwargs)
>>>>>>> 42c5b7af
            all_metadata.append(
                {
                    "model": self._client.model,
                    "index": _i,
<<<<<<< HEAD
                    "finish_reason": tgr.details.finish_reason.value,
                    "usage": {"completion_tokens": len(tgr.details.tokens)},
=======
                    "finish_reason": tgr.details.finish_reason,
                    "usage": {
                        "completion_tokens": len(tgr.details.tokens),
                        "prompt_tokens": prompt_token_count,
                        "total_tokens": prompt_token_count + len(tgr.details.tokens),
                    },
>>>>>>> 42c5b7af
                }
            )
            responses.append(tgr.generated_text)
        return {"replies": responses, "meta": all_metadata}<|MERGE_RESOLUTION|>--- conflicted
+++ resolved
@@ -8,20 +8,13 @@
 from haystack.utils import Secret, deserialize_callable, deserialize_secrets_inplace, serialize_callable
 from haystack.utils.hf import HFModelType, check_generation_params, check_valid_model, list_inference_deployed_models
 
-<<<<<<< HEAD
-with LazyImport(message="Run 'pip install huggingface_hub'") as huggingface_hub_import:
-    from huggingface_hub import InferenceClient
-    from huggingface_hub.inference._text_generation import TextGenerationResponse, TextGenerationStreamResponse, Token
-=======
-with LazyImport(message="Run 'pip install \"huggingface_hub>=0.22.0\" transformers'") as transformers_import:
+with LazyImport(message="Run 'pip install \"huggingface_hub>=0.22.0\"'") as huggingface_hub_import:
     from huggingface_hub import (
         InferenceClient,
         TextGenerationOutput,
         TextGenerationOutputToken,
         TextGenerationStreamOutput,
     )
-    from transformers import AutoTokenizer
->>>>>>> 42c5b7af
 
 
 logger = logging.getLogger(__name__)
@@ -209,13 +202,8 @@
 
         return self._run_non_streaming(prompt, num_responses, generation_kwargs)
 
-<<<<<<< HEAD
     def _run_streaming(self, prompt: str, generation_kwargs: Dict[str, Any]):
-        res_chunk: Iterable[TextGenerationStreamResponse] = self._client.text_generation(
-=======
-    def _run_streaming(self, prompt: str, prompt_token_count: int, generation_kwargs: Dict[str, Any]):
-        res_chunk: Iterable[TextGenerationStreamOutput] = self.client.text_generation(
->>>>>>> 42c5b7af
+        res_chunk: Iterable[TextGenerationStreamOutput] = self._client.text_generation(
             prompt, details=True, stream=True, **generation_kwargs
         )
         chunks: List[StreamingChunk] = []
@@ -239,26 +227,13 @@
         responses: List[str] = []
         all_metadata: List[Dict[str, Any]] = []
         for _i in range(num_responses):
-<<<<<<< HEAD
-            tgr: TextGenerationResponse = self._client.text_generation(prompt, details=True, **generation_kwargs)
-=======
-            tgr: TextGenerationOutput = self.client.text_generation(prompt, details=True, **generation_kwargs)
->>>>>>> 42c5b7af
+            tgr: TextGenerationOutput = self._client.text_generation(prompt, details=True, **generation_kwargs)
             all_metadata.append(
                 {
                     "model": self._client.model,
                     "index": _i,
-<<<<<<< HEAD
-                    "finish_reason": tgr.details.finish_reason.value,
+                    "finish_reason": tgr.details.finish_reason,
                     "usage": {"completion_tokens": len(tgr.details.tokens)},
-=======
-                    "finish_reason": tgr.details.finish_reason,
-                    "usage": {
-                        "completion_tokens": len(tgr.details.tokens),
-                        "prompt_tokens": prompt_token_count,
-                        "total_tokens": prompt_token_count + len(tgr.details.tokens),
-                    },
->>>>>>> 42c5b7af
                 }
             )
             responses.append(tgr.generated_text)
